import { select } from 'd3-selection';
import { timeFormat } from 'd3-time-format';
import { timer, interval } from 'd3-timer';
import dat from 'dat.gui';

import PTDataset from './ptdataset';
import InteractiveMap from './viz_components/interactivemap';
import MareyDiagram from './viz_components/mareydiagram';

const d3 = Object.assign({}, {
  select,
  timeFormat,
  timer,
  interval,
});

/**
 * Main class
 */
export default class PTDS {
<<<<<<< HEAD
  constructor(inputData, options) {
    this.marey = null;
    this.data = new PTDataset(inputData, options.selectedDate);

    if (this.data.updateUrl !== undefined) {
      this.dataUpdateTimer = d3.interval(() => {
        if (this.marey !== null) {
          fetch(this.data.updateUrl).then(r => r.json()).then((updateData) => {
            this.data.updateVehicleJourneys(updateData.vehicleJourneys);
          });
          this.marey.update();
        }
      }, 15000, 15000);
    }

=======
  constructor(inputData, options, markerData) {
    this.data = new PTDataset(inputData, options.selectedDate, markerData);
>>>>>>> 1cc1a395
    this.options = options;

    if (['dual', 'marey'].includes(options.mode)) {
      this.journeyPatternMix = this.computeJourneyPatternMix();
    } else if (options.mode === 'spiralSimulation') {
      this.widgetTimeFormat = d3.timeFormat('%Y-%m-%d %H:%M:%S');
      this.createSimulationWidget();
    }

    this.createVisualizations();
  }

  /**
   * Used in the dual visualization mode, computes the object representing the mix of journey
   * patterns that we are going to visualize.
   * @return {{
   *         referenceJP: JourneyPattern,
   *         otherJPs: {
   *           journeyPattern: JourneyPattern,
   *           sharedSequences: {
   *              referenceSequences: Array.<Array.<number>>,
   *              otherSequences: Array.<Array.<number>>
   *            }
   *         }
   * }} - Object representing the mix of journey patterns to display
   */
  computeJourneyPatternMix() {
    let maxNstops = -1;
    let maxNstopsJP;

    // Find the longest journey pattern with the given line and direction (most stops)
    for (const journeyPattern of Object.values(this.data.journeyPatterns)) {
      if (journeyPattern.line.code === this.options.line
          && journeyPattern.direction === this.options.direction
          && journeyPattern.stops.length > maxNstops) {
        maxNstops = journeyPattern.stops.length;
        maxNstopsJP = journeyPattern;
      }
    }

    const journeyPatternMix = {
      referenceJP: maxNstopsJP,
      otherJPs: [],
    };

    // Compute the shared sequences between the longest journey pattern and all the other ones
    for (const journeyPattern of Object.values(this.data.journeyPatterns)) {
      if (journeyPattern.code !== maxNstopsJP.code) {
        const sharedSequences = maxNstopsJP.sharedSequences(journeyPattern);
        if (sharedSequences) journeyPatternMix.otherJPs.push({ journeyPattern, sharedSequences });
      }
    }

    return journeyPatternMix;
  }

  /**
   * Create the SVG elements
   */
  createSVGObjects() {
    // Get browser dimensions
    // The correction factors are needed because the actual size
    // available is less than the one returned by the browser due to scrollbars
    // and other elements that take up space.
    const windowWidth = window.innerWidth;
    const windowHeight = window.innerHeight;

    // D3 margin convention https://bl.ocks.org/mbostock/3019563
    const margins = {
      marey: {
        top: 80,
        right: 50,
        bottom: 20,
        left: 50,
      },
      map: {
        top: 20,
        right: 20,
        bottom: 20,
        left: 20,
      },
      mareyScroll: {},
      mareyStopSelection: {},
    };

    if (['dual', 'marey'].includes(this.options.mode)) {
      const dual = this.options.mode === 'dual';

      this.dims = { marey: null, map: null };

      {
        const outerWidth = dual
          ? windowWidth * this.options.dual.verticalSplitPercentage
          : windowWidth;
        const outerHeight = windowHeight;
        const innerHeight = outerHeight - margins.marey.top - margins.marey.bottom;
        this.dims.marey = { outerWidth, outerHeight, innerHeight };
      }

      this.dims.mareyScroll = {
        width: 70,
        height: this.dims.marey.innerHeight,
      };

      this.dims.mareyStopSelection = {
        width: 170,
        height: this.dims.marey.innerHeight,
      };

      this.dims.marey.innerWidth = this.dims.marey.outerWidth - margins.marey.left
                                   - margins.marey.right - this.dims.mareyScroll.width
                                   - this.dims.mareyStopSelection.width - 30;
      margins.mareyScroll = {
        left: margins.marey.left + this.dims.marey.innerWidth + 100,
        top: margins.marey.top,
      };
      margins.mareyStopSelection = {
        left: margins.mareyScroll.left + this.dims.mareyScroll.width,
        top: margins.marey.top,
      };

      if (dual) {
        const outerWidth = windowWidth * (1 - this.options.dual.verticalSplitPercentage);
        const outerHeight = windowHeight;
        const innerWidth = outerWidth - margins.map.left - margins.map.right;
        const innerHeight = windowHeight - margins.map.top - margins.map.bottom;

        this.dims.map = { outerWidth, outerHeight, innerHeight, innerWidth };
      }

      // Create main marey SVG element applying the margins
      const mareySVG = d3.select('div.main')
        .append('div')
        .attr('id', 'marey-container')
        .append('svg')
        .attr('id', 'marey')
        .attr('width', this.dims.marey.outerWidth)
        .attr('height', this.dims.marey.outerHeight);

      // Create transformed groups and store their reference
      this.mareySVGgroups = {
        diagram: mareySVG.append('g')
          .attr('transform', `translate(${margins.marey.left},${margins.marey.top})`),
        scroll: mareySVG.append('g')
          .attr('class', 'marey-scroll')
          .attr('transform', `translate(${margins.mareyScroll.left},${margins.mareyScroll.top})`),
        stopSelection: mareySVG.append('g')
          .attr('class', 'marey-stop-selection')
          .attr(
            'transform',
            `translate(${margins.mareyStopSelection.left},${margins.mareyStopSelection.top})`,
          ),
      };
    } else {
      // Fullscreen simulation
      this.dims = {
        map: {
          outerWidth: windowWidth,
          outerHeight: windowHeight,
          innerWidth: windowWidth - margins.map.left - margins.map.right,
          innerHeight: windowHeight - margins.map.top - margins.map.bottom,
        },
      };
    }

    // If we're either in simulation or dual mode, create the map SVG element
    if (['dual', 'spiralSimulation'].includes(this.options.mode)) {
      this.mapSVG = d3.select('div.main').append('div')
        .attr('id', 'map-container')
        .append('svg')
        .attr('id', 'map')
        .attr('width', this.dims.map.outerWidth)
        .attr('height', this.dims.map.outerHeight)
        .append('g')
        .attr('transform', `translate(${margins.map.left},${margins.map.top})`);
    }
  }

  /**
   * Add the dat.GUI widget in the top right of the screen
   * to control the parameters of the simulation
   */
  createSimulationWidget() {
    const gui = new dat.GUI();
    gui.domElement.id = 'gui';
    const guiOptions = Object.assign({}, this.options.spiral, {
      time: this.widgetTimeFormat(this.data.earliestTime),
    });

    const sliders = [
      gui.add(guiOptions, 'timeMultiplier', 0, 500),
      gui.add(guiOptions, 'paramA', 1, 200),
      gui.add(guiOptions, 'paramB', 0, 200),
    ];

    const timeCallback = (time) => { guiOptions.time = time; };
    this.simulationRunning = false;

    // Refresh of the simulation when one of the sliders is changed
    const refreshViz = () => {
      if (this.simulationRunning) {
        this.stopSpiralSimulation();
        this.startSpiralSimulation(
          guiOptions.timeMultiplier,
          guiOptions.paramA,
          guiOptions.paramB,
          timeCallback,
        );
      }
    };

    // Attach refresh listener to the finish change event
    sliders.forEach(slider => slider.onFinishChange(refreshViz));

    // Start/stop the spiral simulation
    const startStopViz = () => {
      if (this.simulationRunning) {
        this.stopSpiralSimulation();
        this.simulationRunning = false;
      } else {
        this.startSpiralSimulation(
          guiOptions.timeMultiplier,
          guiOptions.paramA,
          guiOptions.paramB,
          timeCallback,
        );
        this.simulationRunning = true;
      }
    };
    Object.assign(guiOptions, { 'start/stop': startStopViz });

    gui.add(guiOptions, 'time').listen();
    gui.add(guiOptions, 'start/stop');
  }

  /**
   * Create the Marey and/or Map visualization(s) invoking the respective constructor(s)
   */
  createVisualizations() {
    // First, create the SVG objects
    this.createSVGObjects();

    if (this.options.mode !== 'marey') {
      // Create the map
      this.map = new InteractiveMap(
        this.getBaseMapData(),
        this.mapSVG,
        this.dims.map,
        this.options,
      );
    }

    // If we are in "dual" mode, draw the Marey diagram of the chosen journey pattern
    if (this.options.mode === 'dual') {
      // Callback that updates the map when the timeline is moved in the Marey diagram
      const timelineChangeCallback = (time) => {
        // Extract the codes of all the journey patterns shown (reference + others sharing >1 link)
        const selectedJPcodes = [
          this.journeyPatternMix.referenceJP.code,
          ...this.journeyPatternMix.otherJPs.map(({ journeyPattern }) => journeyPattern.code),
        ];

        this.map.updateData({
          trips: this.getTripsAtTime(
            time,
            // Display on the map only the trips that we're showing in the diagram
            trip => selectedJPcodes.includes(trip.journeyPattern.code),
          ),
        });
        this.map.drawTrips();
      };

      // Creation of the Marey diagram
      this.marey = new MareyDiagram(
        this.journeyPatternMix,
        this.mareySVGgroups,
        this.dims,
        timelineChangeCallback,
      );
    } else if (this.options.mode === 'marey') {
      // Creation of the Marey diagram
      this.marey = new MareyDiagram(
        this.journeyPatternMix,
        this.mareySVGgroups,
        this.dims,
      );
    }
  }

  /**
   * Get the data needed to draw the initial version of the map,
   * including: stops, stop areas and stops links.
   * @return {{
   *   stops: Array.<Stop>,
   *   stopAreas: Array.<StopArea>,
   *   links: Array.<StopsLink>,
   *   trips: Array
   *  }} - Object containing the stops, stopAreas, links and (empty) trips
   */
  getBaseMapData() {
    const validStops = [];
    if (this.options.mode === 'dual') {
      // If we're in dual mode, we're interested only in the data that belongs
      // to the chosen journey pattern(s). To filter the stops, stop areas and stops links
      // we first extract the stops belonging to the chosen journey pattern(s).
      const selectedJourneyPatterns = [
        this.journeyPatternMix.referenceJP,
        ...this.journeyPatternMix.otherJPs.map(({ journeyPattern }) => journeyPattern),
      ];
      for (const journeyPattern of selectedJourneyPatterns) {
        for (const stop of journeyPattern.stops) {
          validStops.push(stop);
        }
      }
    } else {
      // If we're in spiralSimulation mode, we're interested only in the data connected
      // with the journey patterns present in the dataset. So we extract the stops
      // that appear at least in one journey pattern.
      for (const { stops } of Object.values(this.data.journeyPatterns)) {
        for (const stop of stops) {
          validStops.push(stop);
        }
      }
    }

    // We only pass the stop area information to the map visualization
    // if the options state that they have to be shown.
    // We only consider stop areas that have at least one stop belonging to
    // the valid stop codes list.
    const stopAreas = this.options.showStopAreas
      ? Object.values(this.data.stopAreas)
        .filter(stopArea => stopArea.stops.some(stop => validStops.includes(stop)))
      : [];

    // Get the links that have both stops in the valid stop list
    const links = this.options.showLinks
      ? Object.values(this.data.stopsLinks)
        .filter(stopsLink => validStops.includes(stopsLink.stop1)
          && validStops.includes(stopsLink.stop2))
      : [];

    return { stops: validStops, stopAreas, links, trips: [] };
  }

  /**
   * Get all the trips active at a given time. It supports a filter
   * @param  {Date} time - Time
   * @param  {Function} filterFunc - Function applied to a VehicleJourney to filter it
   * @return {Array.<{
   *   code: string,
   *   vehiclePositions: Array.<{
   *     vehicleNumber: number,
   *     position: Point,
   *     distance: number,
   *     status: string,
   *     prognosed: boolean,
   *    }>
   *  }>} - Active trips information
   */
  getTripsAtTime(time, filterFunc = () => true) {
    // Filter all the trips, keeping only those that are active and satisfy the optional filterFunc
    const filteredTrips = Object.values(this.data.vehicleJourneys)
      .filter(trip => trip.isActive(time) && filterFunc(trip));

    return filteredTrips.map(trip => ({
      code: trip.code,
      vehiclePositions: trip.getPositionsAtTime(time, this.data.stopsLinks),
    }));
  }

  /**
   * Start a 'spiral simulation' showing on the map all the trips from the current time of the day
   * till the end of the day.
   * Every paramA seconds the vehicles are sent back in time by paramB seconds.
   * @param  {number} timeMultiplier - Conversion factor between real and visualization time
   * @param  {number} paramA - See above
   * @param  {number} paramB - See above
   * @param  {Function} timeCallback - Callback to call when time is updated
   */
  startSpiralSimulation(timeMultiplier, paramA, paramB, timeCallback) {
    // Start time of the simulation. If it was already started earlier and then stopped,
    // start again from when it was left. Otherwise, start from the current time in the day.
    const startTimeViz = typeof this.lastTime === 'undefined'
      ? this.data.earliestTime
      : this.lastTime.getTime();

    // Store the reference to the timer in the current instance so that
    // we can stop it later
    this.spiralTimer = d3.timer((elapsedMilliseconds) => {
      // Compute elapsed seconds in the visualization
      const elapsedMilliSecondsInViz = elapsedMilliseconds * timeMultiplier;
      // Compute 'spiral' negative offset
      const spiralOffset = Math.floor(elapsedMilliSecondsInViz / (paramA * 1000)) * paramB * 1000;

      // Compute time currently represented in the visualization
      const vizTime = new Date((startTimeViz + elapsedMilliSecondsInViz) - spiralOffset);

      // If we exceeded the last time in the dataset, stop the simulation and
      // set the default time for the next run
      if (vizTime >= this.data.latestTime) {
        this.spiralTimer.stop();
        this.simulationRunning = false;
        this.lastTime = this.data.earliestTime;
        timeCallback(this.widgetTimeFormat(this.data.earliestTime));
      } else {
        this.lastTime = vizTime;
        this.map.updateData({ trips: this.getTripsAtTime(vizTime) });
        this.map.drawTrips();
        timeCallback(this.widgetTimeFormat(vizTime));
      }
    });
  }

  /**
   * Stop the spiral simulation
   */
  stopSpiralSimulation() {
    if (Object.prototype.hasOwnProperty.call(this, 'spiralTimer')) {
      this.spiralTimer.stop();
    }
  }
}<|MERGE_RESOLUTION|>--- conflicted
+++ resolved
@@ -18,10 +18,9 @@
  * Main class
  */
 export default class PTDS {
-<<<<<<< HEAD
-  constructor(inputData, options) {
+  constructor(inputData, options, markerData) {
     this.marey = null;
-    this.data = new PTDataset(inputData, options.selectedDate);
+    this.data = new PTDataset(inputData, options.selectedDate, markerData);
 
     if (this.data.updateUrl !== undefined) {
       this.dataUpdateTimer = d3.interval(() => {
@@ -34,10 +33,6 @@
       }, 15000, 15000);
     }
 
-=======
-  constructor(inputData, options, markerData) {
-    this.data = new PTDataset(inputData, options.selectedDate, markerData);
->>>>>>> 1cc1a395
     this.options = options;
 
     if (['dual', 'marey'].includes(options.mode)) {
